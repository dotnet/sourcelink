--- conflicted
+++ resolved
@@ -11,17 +11,12 @@
     <Compile Include="..\Common\Utilities\*.cs" Link="Common\%(FileName).cs" />
   </ItemGroup>
   <ItemGroup>
-<<<<<<< HEAD
     <ProjectReference Include="..\Microsoft.Build.Tasks.Tfvc\Microsoft.Build.Tasks.Tfvc.csproj" Private="false" />
     <ProjectReference Include="..\SourceLink.Common\Microsoft.SourceLink.Common.csproj" Private="false" />
   </ItemGroup>
   <ItemGroup>
-    <PackageReference Include="Microsoft.Build" Version="$(MicrosoftBuildVersion)" />
-    <PackageReference Include="Microsoft.Build.Tasks.Core" Version="$(MicrosoftBuildTasksCoreVersion)" />
-=======
     <PackageReference Include="Microsoft.Build" />
     <PackageReference Include="Microsoft.Build.Tasks.Core" />
->>>>>>> fed13526
   </ItemGroup>
 
 </Project>