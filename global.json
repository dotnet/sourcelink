--- conflicted
+++ resolved
@@ -1,10 +1,6 @@
 {
   "sdk": {
-<<<<<<< HEAD
     "version": "10.0.100",
-=======
-    "version": "10.0.100-rc.2.25502.107",
->>>>>>> d4132100
     "allowPrerelease": true,
     "rollForward": "latestFeature",
     "paths": [
@@ -14,17 +10,10 @@
     "errorMessage": "The required .NET SDK wasn't found. Please run ./eng/common/dotnet.cmd/sh to install it."
   },
   "tools": {
-<<<<<<< HEAD
     "dotnet": "10.0.100"
   },
   "msbuild-sdks": {
-    "Microsoft.DotNet.Arcade.Sdk": "10.0.0-beta.25571.105",
-=======
-    "dotnet": "10.0.100-rc.2.25502.107"
-  },
-  "msbuild-sdks": {
     "Microsoft.DotNet.Arcade.Sdk": "11.0.0-beta.25571.109",
->>>>>>> d4132100
     "Microsoft.Build.NoTargets": "3.7.0"
   }
 }