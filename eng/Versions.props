--- conflicted
+++ resolved
@@ -3,21 +3,13 @@
   <Import Project="Version.Details.props" />
 
   <PropertyGroup>
-<<<<<<< HEAD
-    <VersionPrefix>10.0.200</VersionPrefix>
-=======
     <VersionPrefix>11.0.100</VersionPrefix>
->>>>>>> d4132100
     <PreReleaseVersionLabel>alpha</PreReleaseVersionLabel>
     <PreReleaseVersionIteration></PreReleaseVersionIteration>
     <!-- Allowed values: '', 'prerelease', 'release'. Set to 'release' when stabilizing. -->
     <DotNetFinalVersionKind></DotNetFinalVersionKind>
 
-<<<<<<< HEAD
-    <!-- Opt-in repo features -->
-=======
     <!-- Arcade features -->
->>>>>>> d4132100
     <UsingToolSymbolUploader>true</UsingToolSymbolUploader>
   </PropertyGroup>
 
