--- conflicted
+++ resolved
@@ -1,10 +1,6 @@
 <?xml version="1.0" encoding="utf-8"?>
 <Dependencies>
-<<<<<<< HEAD
-  <Source Uri="https://github.com/dotnet/dotnet" Mapping="sourcelink" Sha="ae0ed89fe1caed1244d7633ba6e41cdd003023f7" BarId="291870" />
-=======
   <Source Uri="https://github.com/dotnet/dotnet" Mapping="sourcelink" Sha="cc7f6e84d8dae36ad9ea51a5112627b8235982cc" BarId="291900" />
->>>>>>> d4132100
   <ProductDependencies>
     <Dependency Name="System.CommandLine" Version="3.0.0-alpha.1.25571.109">
       <Uri>https://github.com/dotnet/dotnet</Uri>
@@ -12,15 +8,9 @@
     </Dependency>
   </ProductDependencies>
   <ToolsetDependencies>
-<<<<<<< HEAD
-    <Dependency Name="Microsoft.DotNet.Arcade.Sdk" Version="10.0.0-beta.25571.105">
-      <Uri>https://github.com/dotnet/dotnet</Uri>
-      <Sha>ae0ed89fe1caed1244d7633ba6e41cdd003023f7</Sha>
-=======
     <Dependency Name="Microsoft.DotNet.Arcade.Sdk" Version="11.0.0-beta.25571.109">
       <Uri>https://github.com/dotnet/dotnet</Uri>
       <Sha>cc7f6e84d8dae36ad9ea51a5112627b8235982cc</Sha>
->>>>>>> d4132100
     </Dependency>
     <!-- Dependencies required for source build to lift to the previously-source-built version. -->
     <Dependency Name="Microsoft.Build" Version="17.11.48">
