--- conflicted
+++ resolved
@@ -16,21 +16,5 @@
       <Uri>https://github.com/dotnet/dotnet</Uri>
       <Sha>cc7f6e84d8dae36ad9ea51a5112627b8235982cc</Sha>
     </Dependency>
-<<<<<<< HEAD
-=======
-    <!-- Dependencies required for source build to lift to the previously-source-built version. -->
-    <Dependency Name="Microsoft.Build" Version="17.11.48">
-      <Uri>https://github.com/dotnet/msbuild</Uri>
-      <Sha>02bf66295b64ab368d12933041f7281aad186a2d</Sha>
-    </Dependency>
-    <Dependency Name="Microsoft.Build.Tasks.Core" Version="17.11.48">
-      <Uri>https://github.com/dotnet/msbuild</Uri>
-      <Sha>02bf66295b64ab368d12933041f7281aad186a2d</Sha>
-    </Dependency>
-    <Dependency Name="System.IO.Hashing" Version="10.0.0-rc.3.25571.109">
-      <Uri>https://github.com/dotnet/dotnet</Uri>
-      <Sha>cc7f6e84d8dae36ad9ea51a5112627b8235982cc</Sha>
-    </Dependency>
->>>>>>> eb35eb84
   </ToolsetDependencies>
 </Dependencies>