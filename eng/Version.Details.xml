<?xml version="1.0" encoding="utf-8"?>
<Dependencies>
  <ProductDependencies>
  </ProductDependencies>
  <ToolsetDependencies>
<<<<<<< HEAD
    <Dependency Name="Microsoft.DotNet.Arcade.Sdk" Version="5.0.0-beta.19574.1">
      <Uri>https://github.com/dotnet/arcade</Uri>
      <Sha>87b59e17420bf0c3341edacbd8a6721e619afbac</Sha>
=======
    <Dependency Name="Microsoft.DotNet.Arcade.Sdk" Version="5.0.0-beta.19575.7">
      <Uri>https://github.com/dotnet/arcade</Uri>
      <Sha>549475dff607986e6d9626f0dc8678e9736b7d0c</Sha>
>>>>>>> 31c76aec
    </Dependency>
  </ToolsetDependencies>
</Dependencies><|MERGE_RESOLUTION|>--- conflicted
+++ resolved
@@ -3,15 +3,9 @@
   <ProductDependencies>
   </ProductDependencies>
   <ToolsetDependencies>
-<<<<<<< HEAD
-    <Dependency Name="Microsoft.DotNet.Arcade.Sdk" Version="5.0.0-beta.19574.1">
-      <Uri>https://github.com/dotnet/arcade</Uri>
-      <Sha>87b59e17420bf0c3341edacbd8a6721e619afbac</Sha>
-=======
     <Dependency Name="Microsoft.DotNet.Arcade.Sdk" Version="5.0.0-beta.19575.7">
       <Uri>https://github.com/dotnet/arcade</Uri>
       <Sha>549475dff607986e6d9626f0dc8678e9736b7d0c</Sha>
->>>>>>> 31c76aec
     </Dependency>
   </ToolsetDependencies>
 </Dependencies>