<?xml version="1.0" encoding="utf-8"?>
<Dependencies>
<<<<<<< HEAD
  <Source Uri="https://github.com/dotnet/dotnet" Mapping="sourcelink" Sha="1483376c1a0ffb1e5f197266578dbce1e4098783" BarId="292085" />
=======
  <Source Uri="https://github.com/dotnet/dotnet" Mapping="sourcelink" Sha="ae0ed89fe1caed1244d7633ba6e41cdd003023f7" BarId="291870" />
>>>>>>> a93ac706
  <ProductDependencies>
    <Dependency Name="System.CommandLine" Version="2.0.0">
      <Uri>https://github.com/dotnet/dotnet</Uri>
<<<<<<< HEAD
      <Sha>1483376c1a0ffb1e5f197266578dbce1e4098783</Sha>
    </Dependency>
  </ProductDependencies>
  <ToolsetDependencies>
    <Dependency Name="Microsoft.DotNet.Arcade.Sdk" Version="10.0.0-beta.25574.102">
      <Uri>https://github.com/dotnet/dotnet</Uri>
      <Sha>1483376c1a0ffb1e5f197266578dbce1e4098783</Sha>
=======
      <Sha>3a0c62bf027fbcb8683a13e78a5b21ae19028ca3</Sha>
    </Dependency>
  </ProductDependencies>
  <ToolsetDependencies>
    <Dependency Name="Microsoft.DotNet.Arcade.Sdk" Version="10.0.0-beta.25571.105">
      <Uri>https://github.com/dotnet/dotnet</Uri>
      <Sha>ae0ed89fe1caed1244d7633ba6e41cdd003023f7</Sha>
>>>>>>> a93ac706
    </Dependency>
    <!-- Dependencies required for source build to lift to the previously-source-built version. -->
    <Dependency Name="Microsoft.Build" Version="17.11.48">
      <Uri>https://github.com/dotnet/msbuild</Uri>
      <Sha>02bf66295b64ab368d12933041f7281aad186a2d</Sha>
    </Dependency>
    <Dependency Name="Microsoft.Build.Tasks.Core" Version="17.11.48">
      <Uri>https://github.com/dotnet/msbuild</Uri>
      <Sha>02bf66295b64ab368d12933041f7281aad186a2d</Sha>
    </Dependency>
    <Dependency Name="System.IO.Hashing" Version="10.0.0-rc.2.25502.107">
      <Uri>https://github.com/dotnet/dotnet</Uri>
      <Sha>be28ec777bf12db631725399c442448d52093087</Sha>
    </Dependency>
  </ToolsetDependencies>
</Dependencies><|MERGE_RESOLUTION|>--- conflicted
+++ resolved
@@ -1,22 +1,9 @@
 <?xml version="1.0" encoding="utf-8"?>
 <Dependencies>
-<<<<<<< HEAD
-  <Source Uri="https://github.com/dotnet/dotnet" Mapping="sourcelink" Sha="1483376c1a0ffb1e5f197266578dbce1e4098783" BarId="292085" />
-=======
   <Source Uri="https://github.com/dotnet/dotnet" Mapping="sourcelink" Sha="ae0ed89fe1caed1244d7633ba6e41cdd003023f7" BarId="291870" />
->>>>>>> a93ac706
   <ProductDependencies>
     <Dependency Name="System.CommandLine" Version="2.0.0">
       <Uri>https://github.com/dotnet/dotnet</Uri>
-<<<<<<< HEAD
-      <Sha>1483376c1a0ffb1e5f197266578dbce1e4098783</Sha>
-    </Dependency>
-  </ProductDependencies>
-  <ToolsetDependencies>
-    <Dependency Name="Microsoft.DotNet.Arcade.Sdk" Version="10.0.0-beta.25574.102">
-      <Uri>https://github.com/dotnet/dotnet</Uri>
-      <Sha>1483376c1a0ffb1e5f197266578dbce1e4098783</Sha>
-=======
       <Sha>3a0c62bf027fbcb8683a13e78a5b21ae19028ca3</Sha>
     </Dependency>
   </ProductDependencies>
@@ -24,7 +11,6 @@
     <Dependency Name="Microsoft.DotNet.Arcade.Sdk" Version="10.0.0-beta.25571.105">
       <Uri>https://github.com/dotnet/dotnet</Uri>
       <Sha>ae0ed89fe1caed1244d7633ba6e41cdd003023f7</Sha>
->>>>>>> a93ac706
     </Dependency>
     <!-- Dependencies required for source build to lift to the previously-source-built version. -->
     <Dependency Name="Microsoft.Build" Version="17.11.48">
